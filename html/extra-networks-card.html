--- conflicted
+++ resolved
@@ -1,12 +1,6 @@
-<<<<<<< HEAD
 <div class='card' onclick={card_clicked}>
-    {preview_html}
-    {metadata_button}
-=======
-<div class='card' style={style} onclick={card_clicked}>
+	{background_image}
 	{metadata_button}
-
->>>>>>> a336c7fe
 	<div class='actions'>
 		<div class='additional'>
 			<ul>
@@ -17,4 +11,4 @@
 		<span class='name'>{name}</span>
 		<span class='description'>{description}</span>
 	</div>
-</div>
+</div>